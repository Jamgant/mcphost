package ui

import (
	"fmt"
<<<<<<< HEAD

=======
	
>>>>>>> 76dd1803
	"github.com/charmbracelet/lipgloss"
)

// Enhanced styling utilities and theme definitions

// Global theme instance
var currentTheme = DefaultTheme()

// GetTheme returns the current theme
func GetTheme() Theme {
	return currentTheme
}

// SetTheme sets the current theme
func SetTheme(theme Theme) {
	currentTheme = theme
}

// Theme represents a complete UI theme
type Theme struct {
	Primary     lipgloss.AdaptiveColor
	Secondary   lipgloss.AdaptiveColor
	Success     lipgloss.AdaptiveColor
	Warning     lipgloss.AdaptiveColor
	Error       lipgloss.AdaptiveColor
	Info        lipgloss.AdaptiveColor
	Text        lipgloss.AdaptiveColor
	Muted       lipgloss.AdaptiveColor
	VeryMuted   lipgloss.AdaptiveColor
	Background  lipgloss.AdaptiveColor
	Border      lipgloss.AdaptiveColor
	MutedBorder lipgloss.AdaptiveColor
	System      lipgloss.AdaptiveColor
	Tool        lipgloss.AdaptiveColor
	Accent      lipgloss.AdaptiveColor
	Highlight   lipgloss.AdaptiveColor
}

// DefaultTheme returns the default MCPHost theme (Catppuccin Mocha)
func DefaultTheme() Theme {
	return Theme{
		Primary: lipgloss.AdaptiveColor{
			Light: "#8839ef", // Latte Mauve
			Dark:  "#cba6f7", // Mocha Mauve
		},
		Secondary: lipgloss.AdaptiveColor{
			Light: "#04a5e5", // Latte Sky
			Dark:  "#89dceb", // Mocha Sky
		},
		Success: lipgloss.AdaptiveColor{
			Light: "#40a02b", // Latte Green
			Dark:  "#a6e3a1", // Mocha Green
		},
		Warning: lipgloss.AdaptiveColor{
			Light: "#df8e1d", // Latte Yellow
			Dark:  "#f9e2af", // Mocha Yellow
		},
		Error: lipgloss.AdaptiveColor{
			Light: "#d20f39", // Latte Red
			Dark:  "#f38ba8", // Mocha Red
		},
		Info: lipgloss.AdaptiveColor{
			Light: "#1e66f5", // Latte Blue
			Dark:  "#89b4fa", // Mocha Blue
		},
		Text: lipgloss.AdaptiveColor{
			Light: "#4c4f69", // Latte Text
			Dark:  "#cdd6f4", // Mocha Text
		},
		Muted: lipgloss.AdaptiveColor{
			Light: "#6c6f85", // Latte Subtext 0
			Dark:  "#a6adc8", // Mocha Subtext 0
		},
		VeryMuted: lipgloss.AdaptiveColor{
			Light: "#9ca0b0", // Latte Overlay 0
			Dark:  "#6c7086", // Mocha Overlay 0
		},
		Background: lipgloss.AdaptiveColor{
			Light: "#eff1f5", // Latte Base
			Dark:  "#1e1e2e", // Mocha Base
		},
		Border: lipgloss.AdaptiveColor{
			Light: "#acb0be", // Latte Surface 2
			Dark:  "#585b70", // Mocha Surface 2
		},
		MutedBorder: lipgloss.AdaptiveColor{
			Light: "#ccd0da", // Latte Surface 0
			Dark:  "#313244", // Mocha Surface 0
		},
		System: lipgloss.AdaptiveColor{
			Light: "#179299", // Latte Teal
			Dark:  "#94e2d5", // Mocha Teal
		},
		Tool: lipgloss.AdaptiveColor{
			Light: "#fe640b", // Latte Peach
			Dark:  "#fab387", // Mocha Peach
		},
		Accent: lipgloss.AdaptiveColor{
			Light: "#ea76cb", // Latte Pink
			Dark:  "#f5c2e7", // Mocha Pink
		},
		Highlight: lipgloss.AdaptiveColor{
			Light: "#df8e1d", // Latte Yellow (for highlights)
			Dark:  "#45475a", // Mocha Surface 1 (subtle highlight)
		},
	}
}

// StyleCard creates a styled card container
func StyleCard(width int, theme Theme) lipgloss.Style {
	return lipgloss.NewStyle().
		Width(width).
		Border(lipgloss.RoundedBorder()).
		BorderForeground(theme.Border).
		Padding(1, 2).
		MarginBottom(1)
}

// StyleHeader creates a styled header
func StyleHeader(theme Theme) lipgloss.Style {
	return lipgloss.NewStyle().
		Foreground(theme.Primary).
		Bold(true)
}

// StyleSubheader creates a styled subheader
func StyleSubheader(theme Theme) lipgloss.Style {
	return lipgloss.NewStyle().
		Foreground(theme.Secondary).
		Bold(true)
}

// StyleMuted creates muted text styling
func StyleMuted(theme Theme) lipgloss.Style {
	return lipgloss.NewStyle().
		Foreground(theme.Muted).
		Italic(true)
}

// StyleSuccess creates success text styling
func StyleSuccess(theme Theme) lipgloss.Style {
	return lipgloss.NewStyle().
		Foreground(theme.Success).
		Bold(true)
}

// StyleError creates error text styling
func StyleError(theme Theme) lipgloss.Style {
	return lipgloss.NewStyle().
		Foreground(theme.Error).
		Bold(true)
}

// StyleWarning creates warning text styling
func StyleWarning(theme Theme) lipgloss.Style {
	return lipgloss.NewStyle().
		Foreground(theme.Warning).
		Bold(true)
}

// StyleInfo creates info text styling
func StyleInfo(theme Theme) lipgloss.Style {
	return lipgloss.NewStyle().
		Foreground(theme.Info).
		Bold(true)
}

// CreateSeparator creates a styled separator line
func CreateSeparator(width int, char string, color lipgloss.AdaptiveColor) string {
	return lipgloss.NewStyle().
		Foreground(color).
		Width(width).
		Render(lipgloss.PlaceHorizontal(width, lipgloss.Center, char))
}

// CreateProgressBar creates a simple progress bar
func CreateProgressBar(width int, percentage float64, theme Theme) string {
	filled := int(float64(width) * percentage / 100)
	empty := width - filled

	filledBar := lipgloss.NewStyle().
		Foreground(theme.Success).
		Render(lipgloss.PlaceHorizontal(filled, lipgloss.Left, "█"))

	emptyBar := lipgloss.NewStyle().
		Foreground(theme.Muted).
		Render(lipgloss.PlaceHorizontal(empty, lipgloss.Left, "░"))

	return filledBar + emptyBar
}

// CreateBadge creates a styled badge
func CreateBadge(text string, color lipgloss.AdaptiveColor) string {
	return lipgloss.NewStyle().
		Foreground(lipgloss.AdaptiveColor{Light: "#FFFFFF", Dark: "#000000"}).
		Background(color).
		Padding(0, 1).
		Bold(true).
		Render(text)
}

// CreateGradientText creates text with gradient-like effect using different shades
func CreateGradientText(text string, startColor, endColor lipgloss.AdaptiveColor) string {
	// For now, just use the start color - true gradients would require more complex implementation
	return lipgloss.NewStyle().
		Foreground(startColor).
		Bold(true).
		Render(text)
}

// Compact styling utilities

// StyleCompactSymbol creates a styled symbol for compact mode
func StyleCompactSymbol(symbol string, color lipgloss.AdaptiveColor) lipgloss.Style {
	return lipgloss.NewStyle().
		Foreground(color).
		Bold(true)
}

// StyleCompactLabel creates a styled label for compact mode
func StyleCompactLabel(color lipgloss.AdaptiveColor) lipgloss.Style {
	return lipgloss.NewStyle().
		Foreground(color).
		Bold(true).
		Width(8)
}

// StyleCompactContent creates basic content styling for compact mode
func StyleCompactContent(color lipgloss.AdaptiveColor) lipgloss.Style {
	return lipgloss.NewStyle().
		Foreground(color)
}

// FormatCompactLine formats a complete compact line with consistent spacing
func FormatCompactLine(symbol, label, content string, symbolColor, labelColor, contentColor lipgloss.AdaptiveColor) string {
	styledSymbol := StyleCompactSymbol(symbol, symbolColor).Render(symbol)
	styledLabel := StyleCompactLabel(labelColor).Render(label)
	styledContent := StyleCompactContent(contentColor).Render(content)
<<<<<<< HEAD

=======
	
>>>>>>> 76dd1803
	return fmt.Sprintf("%s  %-8s %s", styledSymbol, styledLabel, styledContent)
}<|MERGE_RESOLUTION|>--- conflicted
+++ resolved
@@ -2,11 +2,7 @@
 
 import (
 	"fmt"
-<<<<<<< HEAD
-
-=======
 	
->>>>>>> 76dd1803
 	"github.com/charmbracelet/lipgloss"
 )
 
@@ -245,10 +241,6 @@
 	styledSymbol := StyleCompactSymbol(symbol, symbolColor).Render(symbol)
 	styledLabel := StyleCompactLabel(labelColor).Render(label)
 	styledContent := StyleCompactContent(contentColor).Render(content)
-<<<<<<< HEAD
-
-=======
 	
->>>>>>> 76dd1803
 	return fmt.Sprintf("%s  %-8s %s", styledSymbol, styledLabel, styledContent)
 }
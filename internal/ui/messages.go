package ui

import (
	"fmt"
	"os"
	"os/user"
	"strings"
	"time"

	"github.com/charmbracelet/lipgloss"
)

// MessageType represents the type of message
type MessageType int

const (
	UserMessage MessageType = iota
	AssistantMessage
	ToolMessage
	ToolCallMessage // New type for showing tool calls in progress
	SystemMessage   // New type for MCPHost system messages (help, tools, etc.)
	ErrorMessage    // New type for error messages
)

// UIMessage represents a rendered message for display
type UIMessage struct {
	ID        string
	Type      MessageType
	Position  int
	Height    int
	Content   string
	Timestamp time.Time
}

// Helper functions to get theme colors
func getTheme() Theme {
	return GetTheme()
}

// MessageRenderer handles rendering of messages with proper styling
type MessageRenderer struct {
	width int
	debug bool
}

// getSystemUsername returns the current system username, fallback to "User"
func getSystemUsername() string {
	if currentUser, err := user.Current(); err == nil && currentUser.Username != "" {
		return currentUser.Username
	}
	// Fallback to environment variable
	if username := os.Getenv("USER"); username != "" {
		return username
	}
	if username := os.Getenv("USERNAME"); username != "" {
		return username
	}
	return "User"
}

// NewMessageRenderer creates a new message renderer
func NewMessageRenderer(width int, debug bool) *MessageRenderer {
	return &MessageRenderer{
		width: width,
		debug: debug,
	}
}

// SetWidth updates the renderer width
func (r *MessageRenderer) SetWidth(width int) {
	r.width = width
}

// RenderUserMessage renders a user message with right border and background header
func (r *MessageRenderer) RenderUserMessage(content string, timestamp time.Time) UIMessage {
	// Format timestamp and username
	timeStr := timestamp.Local().Format("15:04")
	username := getSystemUsername()

	// Render the message content
	messageContent := r.renderMarkdown(content, r.width-8) // Account for padding and borders

	// Create info line
	info := fmt.Sprintf(" %s (%s)", username, timeStr)

	// Combine content and info
	theme := getTheme()
	fullContent := strings.TrimSuffix(messageContent, "\n") + "\n" +
		lipgloss.NewStyle().Foreground(theme.VeryMuted).Render(info)

	// Use the new block renderer
	rendered := renderContentBlock(
		fullContent,
		r.width,
		WithAlign(lipgloss.Right),
		WithBorderColor(theme.Secondary),
		WithMarginBottom(1),
	)

	return UIMessage{
		Type:      UserMessage,
		Content:   rendered,
		Height:    lipgloss.Height(rendered),
		Timestamp: timestamp,
	}
}

// RenderAssistantMessage renders an assistant message with left border and background header
func (r *MessageRenderer) RenderAssistantMessage(content string, timestamp time.Time, modelName string) UIMessage {
	// Format timestamp and model info with better defaults
	timeStr := timestamp.Local().Format("15:04")
	if modelName == "" {
		modelName = "Assistant"
	}

	// Handle empty content with better styling
	theme := getTheme()
	var messageContent string
	if strings.TrimSpace(content) == "" {
		messageContent = lipgloss.NewStyle().
			Italic(true).
			Foreground(theme.Muted).
			Align(lipgloss.Center).
			Render("Finished without output")
	} else {
		messageContent = r.renderMarkdown(content, r.width-8) // Account for padding and borders
	}

	// Create info line
	info := fmt.Sprintf(" %s (%s)", modelName, timeStr)

	// Combine content and info
	fullContent := strings.TrimSuffix(messageContent, "\n") + "\n" +
		lipgloss.NewStyle().Foreground(theme.VeryMuted).Render(info)

	// Use the new block renderer
	rendered := renderContentBlock(
		fullContent,
		r.width,
		WithAlign(lipgloss.Left),
		WithBorderColor(theme.Primary),
		WithMarginBottom(1),
	)

	return UIMessage{
		Type:      AssistantMessage,
		Content:   rendered,
		Height:    lipgloss.Height(rendered),
		Timestamp: timestamp,
	}
}

// RenderSystemMessage renders a system message with left border and background header
func (r *MessageRenderer) RenderSystemMessage(content string, timestamp time.Time) UIMessage {
	// Format timestamp
	timeStr := timestamp.Local().Format("15:04")

	// Handle empty content with better styling
	theme := getTheme()
	var messageContent string
	if strings.TrimSpace(content) == "" {
		messageContent = lipgloss.NewStyle().
			Italic(true).
			Foreground(theme.Muted).
			Align(lipgloss.Center).
			Render("No content available")
	} else {
		messageContent = r.renderMarkdown(content, r.width-8) // Account for padding and borders
	}

	// Create info line
	info := fmt.Sprintf(" MCPHost System (%s)", timeStr)

	// Combine content and info
	fullContent := strings.TrimSuffix(messageContent, "\n") + "\n" +
		lipgloss.NewStyle().Foreground(theme.VeryMuted).Render(info)

	// Use the new block renderer
	rendered := renderContentBlock(
		fullContent,
		r.width,
		WithAlign(lipgloss.Left),
		WithBorderColor(theme.System),
		WithMarginBottom(1),
	)

	return UIMessage{
		Type:      SystemMessage,
		Content:   rendered,
		Height:    lipgloss.Height(rendered),
		Timestamp: timestamp,
	}
}

// RenderDebugConfigMessage renders debug configuration settings with tool response block styling
func (r *MessageRenderer) RenderDebugConfigMessage(config map[string]any, timestamp time.Time) UIMessage {
	baseStyle := lipgloss.NewStyle()

	// Create the main message style with border using tool color
	theme := getTheme()
	style := baseStyle.
		Width(r.width - 1).
		BorderLeft(true).
		Foreground(theme.Muted).
		BorderForeground(theme.Tool).
		BorderStyle(lipgloss.ThickBorder()).
		PaddingLeft(1)

	// Format timestamp
	timeStr := timestamp.Local().Format("02 Jan 2006 03:04 PM")

	// Create header with debug icon
	header := baseStyle.
		Foreground(theme.Tool).
		Bold(true).
		Render("🔧 Debug Configuration")

	// Format configuration settings
	var configLines []string
	for key, value := range config {
		if value != nil {
			configLines = append(configLines, fmt.Sprintf("  %s: %v", key, value))
		}
	}

	configContent := baseStyle.
		Foreground(theme.Muted).
		Render(strings.Join(configLines, "\n"))

	// Create info line
	info := baseStyle.
		Width(r.width - 1).
		Foreground(theme.Muted).
		Render(fmt.Sprintf(" MCPHost (%s)", timeStr))

	// Combine parts
	parts := []string{header}
	if len(configLines) > 0 {
		parts = append(parts, configContent)
	}
	parts = append(parts, info)

	rendered := style.Render(
		lipgloss.JoinVertical(lipgloss.Left, parts...),
	)

	return UIMessage{
		Type:      SystemMessage,
		Content:   rendered,
		Height:    lipgloss.Height(rendered),
		Timestamp: timestamp,
	}
}

// RenderErrorMessage renders an error message with left border and background header
func (r *MessageRenderer) RenderErrorMessage(errorMsg string, timestamp time.Time) UIMessage {
	// Format timestamp
	timeStr := timestamp.Local().Format("15:04")

	// Format error content
	theme := getTheme()
	errorContent := lipgloss.NewStyle().
		Foreground(theme.Error).
		Bold(true).
		Render(errorMsg)

	// Create info line
	info := fmt.Sprintf(" Error (%s)", timeStr)

	// Combine content and info
	fullContent := errorContent + "\n" +
		lipgloss.NewStyle().Foreground(theme.VeryMuted).Render(info)

	// Use the new block renderer
	rendered := renderContentBlock(
		fullContent,
		r.width,
		WithAlign(lipgloss.Left),
		WithBorderColor(theme.Error),
		WithMarginBottom(1),
	)

	return UIMessage{
		Type:      ErrorMessage,
		Content:   rendered,
		Height:    lipgloss.Height(rendered),
		Timestamp: timestamp,
	}
}

// RenderToolCallMessage renders a tool call in progress with left border and background header
func (r *MessageRenderer) RenderToolCallMessage(toolName, toolArgs string, timestamp time.Time) UIMessage {
	// Format timestamp
	timeStr := timestamp.Local().Format("15:04")

	// Format arguments with better presentation
	theme := getTheme()
	var argsContent string
	if toolArgs != "" && toolArgs != "{}" {
		argsContent = lipgloss.NewStyle().
			Foreground(theme.Muted).
			Italic(true).
			Render(fmt.Sprintf("Arguments: %s", r.formatToolArgs(toolArgs)))
	}

	// Create info line
	info := fmt.Sprintf(" Executing %s (%s)", toolName, timeStr)

	// Combine parts
	var fullContent string
	if argsContent != "" {
		fullContent = argsContent + "\n" +
			lipgloss.NewStyle().Foreground(theme.VeryMuted).Render(info)
	} else {
		fullContent = lipgloss.NewStyle().Foreground(theme.VeryMuted).Render(info)
	}

	// Use the new block renderer
	rendered := renderContentBlock(
		fullContent,
		r.width,
		WithAlign(lipgloss.Left),
		WithBorderColor(theme.Tool),
		WithMarginBottom(1),
	)

	return UIMessage{
		Type:      ToolCallMessage,
		Content:   rendered,
		Height:    lipgloss.Height(rendered),
		Timestamp: timestamp,
	}
}

// RenderToolMessage renders a tool call message with proper styling
func (r *MessageRenderer) RenderToolMessage(toolName, toolArgs, toolResult string, isError bool) UIMessage {
	theme := getTheme()

	// Tool result styling - no header since command is already shown in "Executing" message
	var fullContent string
	if isError {
		fullContent = lipgloss.NewStyle().
			Foreground(theme.Error).
			Render(fmt.Sprintf("Error: %s", toolResult))
	} else {
		// Format result based on tool type
		fullContent = r.formatToolResult(toolName, toolResult, r.width-8)
	}

	// Handle empty content
	if strings.TrimSpace(fullContent) == "" {
		fullContent = lipgloss.NewStyle().
			Italic(true).
			Foreground(theme.Muted).
			Render("(no output)")
	}

	// Use the new block renderer
	rendered := renderContentBlock(
		strings.TrimSuffix(fullContent, "\n"),
		r.width,
		WithAlign(lipgloss.Left),
		WithBorderColor(theme.Muted),
		WithMarginBottom(1),
	)

	return UIMessage{
		Type:    ToolMessage,
		Content: rendered,
		Height:  lipgloss.Height(rendered),
	}
}

// formatToolArgs formats tool arguments for display
func (r *MessageRenderer) formatToolArgs(args string) string {
	// Remove outer braces and clean up JSON formatting
	args = strings.TrimSpace(args)
	if strings.HasPrefix(args, "{") && strings.HasSuffix(args, "}") {
		args = strings.TrimPrefix(args, "{")
		args = strings.TrimSuffix(args, "}")
		args = strings.TrimSpace(args)
	}

	// If it's empty after cleanup, return a placeholder
	if args == "" {
		return "(no arguments)"
	}

	// Truncate if too long, but skip truncation in debug mode
	if !r.debug {
		maxLen := 100
		if len(args) > maxLen {
			return args[:maxLen] + "..."
		}
	}

	return args
}

// formatToolResult formats tool results based on tool type
func (r *MessageRenderer) formatToolResult(toolName, result string, width int) string {
	baseStyle := lipgloss.NewStyle()

	// Truncate very long results only if not in debug mode
	if !r.debug {
		maxLines := 10
		lines := strings.Split(result, "\n")
		if len(lines) > maxLines {
			result = strings.Join(lines[:maxLines], "\n") + "\n... (truncated)"
		}
	}

	// Format bash/command output with better formatting
	if strings.Contains(toolName, "bash") || strings.Contains(toolName, "command") {
		theme := getTheme()

		// Split result into sections if it contains both stdout and stderr
		if strings.Contains(result, "<stdout>") || strings.Contains(result, "<stderr>") {
			return r.formatBashOutput(result, width, theme)
		}

		// For simple output, just render as monospace text with proper line breaks
		return baseStyle.
			Width(width).
			Foreground(theme.Muted).
			Render(result)
	}

	// For other tools, render as muted text
	theme := getTheme()
	return baseStyle.
		Width(width).
		Foreground(theme.Muted).
		Render(result)
}

// formatBashOutput formats bash command output with proper section handling
func (r *MessageRenderer) formatBashOutput(result string, width int, theme Theme) string {
	baseStyle := lipgloss.NewStyle()

	// Parse the output sections
	lines := strings.Split(result, "\n")
	var formattedLines []string
	currentSection := ""

	for _, line := range lines {
		if strings.HasPrefix(line, "<stdout>") {
			currentSection = "stdout"
			if len(strings.TrimSpace(strings.TrimPrefix(line, "<stdout>"))) > 0 {
				// If there's content on the same line as <stdout>
				content := strings.TrimSpace(strings.TrimPrefix(line, "<stdout>"))
				formattedLines = append(formattedLines, content)
			}
			continue
		} else if strings.HasPrefix(line, "<stderr>") {
			currentSection = "stderr"
			if len(strings.TrimSpace(strings.TrimPrefix(line, "<stderr>"))) > 0 {
				// If there's content on the same line as <stderr>
				content := strings.TrimSpace(strings.TrimPrefix(line, "<stderr>"))
				styledLine := baseStyle.Foreground(theme.Error).Render(content)
				formattedLines = append(formattedLines, styledLine)
			}
			continue
		} else if line == "" {
			// Preserve empty lines but don't add extra spacing
			formattedLines = append(formattedLines, "")
			continue
		}

		// Regular content line
		if currentSection == "stderr" {
			styledLine := baseStyle.Foreground(theme.Error).Render(line)
			formattedLines = append(formattedLines, styledLine)
		} else {
			// stdout or no section - use normal muted color
			formattedLines = append(formattedLines, line)
		}
	}

	return baseStyle.
		Width(width).
		Foreground(theme.Muted).
		Render(strings.Join(formattedLines, "\n"))
}

// truncateText truncates text to fit within the specified width
func (r *MessageRenderer) truncateText(text string, maxWidth int) string {
	// In debug mode, don't truncate - just replace newlines with spaces
	if r.debug {
		return strings.ReplaceAll(text, "\n", " ")
	}

	// Replace newlines with spaces for single-line display
	text = strings.ReplaceAll(text, "\n", " ")

	if lipgloss.Width(text) <= maxWidth {
		return text
	}

	// Simple truncation - could be improved with proper unicode handling
	for i := len(text) - 1; i >= 0; i-- {
		truncated := text[:i] + "..."
		if lipgloss.Width(truncated) <= maxWidth {
			return truncated
		}
	}

	return "..."
}

// renderMarkdown renders markdown content using glamour
func (r *MessageRenderer) renderMarkdown(content string, width int) string {
	rendered := toMarkdown(content, width)
	return strings.TrimSuffix(rendered, "\n")
}

// MessageContainer wraps multiple messages in a container
type MessageContainer struct {
	messages    []UIMessage
	width       int
	height      int
<<<<<<< HEAD
	compactMode bool   // Add compact mode flag
=======
	compactMode bool  // Add compact mode flag
>>>>>>> 76dd1803
	modelName   string // Store current model name
}

// NewMessageContainer creates a new message container
func NewMessageContainer(width, height int, compact bool) *MessageContainer {
	return &MessageContainer{
		messages:    make([]UIMessage, 0),
		width:       width,
		height:      height,
		compactMode: compact,
	}
}

// AddMessage adds a message to the container
func (c *MessageContainer) AddMessage(msg UIMessage) {
	c.messages = append(c.messages, msg)
}

// SetModelName sets the current model name for the container
func (c *MessageContainer) SetModelName(modelName string) {
	c.modelName = modelName
}

// UpdateLastMessage updates the content of the last message efficiently
func (c *MessageContainer) UpdateLastMessage(content string) {
	if len(c.messages) == 0 {
		return
	}

	lastIdx := len(c.messages) - 1
	lastMsg := &c.messages[lastIdx]

	// Only re-render if content actually changed and it's an assistant message
	if lastMsg.Type == AssistantMessage {
		// Create appropriate renderer based on compact mode
		var newMsg UIMessage
		if c.compactMode {
			compactRenderer := NewCompactRenderer(c.width, false)
			newMsg = compactRenderer.RenderAssistantMessage(content, lastMsg.Timestamp, c.modelName)
		} else {
			renderer := NewMessageRenderer(c.width, false)
			newMsg = renderer.RenderAssistantMessage(content, lastMsg.Timestamp, c.modelName)
		}
		c.messages[lastIdx] = newMsg
	}
}

// Clear clears all messages from the container
func (c *MessageContainer) Clear() {
	c.messages = make([]UIMessage, 0)
}

// SetSize updates the container size
func (c *MessageContainer) SetSize(width, height int) {
	c.width = width
	c.height = height
}

// Render renders all messages in the container
func (c *MessageContainer) Render() string {
	if len(c.messages) == 0 {
		if c.compactMode {
			return c.renderCompactEmptyState()
		}
		return c.renderEmptyState()
	}

	if c.compactMode {
		return c.renderCompactMessages()
	}

	var parts []string

	for i, msg := range c.messages {
		// Center each message horizontally
		centeredMsg := lipgloss.PlaceHorizontal(
			c.width,
			lipgloss.Center,
			msg.Content,
		)
		parts = append(parts, centeredMsg)

		// Add spacing between messages (except after the last one)
		if i < len(c.messages)-1 {
			parts = append(parts, "")
		}
	}

	return lipgloss.NewStyle().
		Width(c.width).
		PaddingBottom(1).
		Render(
			lipgloss.JoinVertical(lipgloss.Top, parts...),
		)
}

// renderEmptyState renders an enhanced initial empty state
func (c *MessageContainer) renderEmptyState() string {
	baseStyle := lipgloss.NewStyle()

	// Create a welcome box with border
	theme := getTheme()
	welcomeBox := baseStyle.
		Width(c.width-4).
		Border(lipgloss.RoundedBorder()).
		BorderForeground(theme.System).
		Padding(2, 4).
		Align(lipgloss.Center)

	// Main title
	title := baseStyle.
		Foreground(theme.System).
		Bold(true).
		Render("MCPHost")

	// Subtitle with better typography
	subtitle := baseStyle.
		Foreground(theme.Primary).
		Bold(true).
		MarginTop(1).
		Render("AI Assistant with MCP Tools")

	// Feature highlights
	features := []string{
		"Natural language conversations",
		"Powerful tool integrations",
		"Multi-provider LLM support",
		"Usage tracking & analytics",
	}

	var featureList []string
	for _, feature := range features {
		featureList = append(featureList, baseStyle.
			Foreground(theme.Muted).
			MarginLeft(2).
			Render("• "+feature))
	}

	// Getting started prompt
	prompt := baseStyle.
		Foreground(theme.Accent).
		Italic(true).
		MarginTop(2).
		Render("Start by typing your message below or use /help for commands")

	// Combine all elements
	content := lipgloss.JoinVertical(
		lipgloss.Center,
		title,
		subtitle,
		"",
		lipgloss.JoinVertical(lipgloss.Left, featureList...),
		"",
		prompt,
	)

	welcomeContent := welcomeBox.Render(content)

	// Center the welcome box vertically
	return baseStyle.
		Width(c.width).
		Height(c.height).
		Align(lipgloss.Center).
		AlignVertical(lipgloss.Center).
		Render(welcomeContent)
}

// renderCompactMessages renders messages in compact format
func (c *MessageContainer) renderCompactMessages() string {
	var lines []string
<<<<<<< HEAD

	for _, msg := range c.messages {
		lines = append(lines, msg.Content)
	}

=======
	
	for _, msg := range c.messages {
		lines = append(lines, msg.Content)
	}
	
>>>>>>> 76dd1803
	return strings.Join(lines, "\n") + "\n"
}

// renderCompactEmptyState renders a simple empty state for compact mode
func (c *MessageContainer) renderCompactEmptyState() string {
	theme := getTheme()
<<<<<<< HEAD

=======
	
>>>>>>> 76dd1803
	// Simple compact welcome
	welcome := lipgloss.NewStyle().
		Foreground(theme.System).
		Bold(true).
		Render("MCPHost - AI Assistant with MCP Tools")
<<<<<<< HEAD

	help := lipgloss.NewStyle().
		Foreground(theme.Muted).
		Render("Type your message or /help for commands")

=======
	
	help := lipgloss.NewStyle().
		Foreground(theme.Muted).
		Render("Type your message or /help for commands")
	
>>>>>>> 76dd1803
	return fmt.Sprintf("%s\n%s\n\n", welcome, help)
}<|MERGE_RESOLUTION|>--- conflicted
+++ resolved
@@ -413,12 +413,12 @@
 	// Format bash/command output with better formatting
 	if strings.Contains(toolName, "bash") || strings.Contains(toolName, "command") {
 		theme := getTheme()
-
+		
 		// Split result into sections if it contains both stdout and stderr
 		if strings.Contains(result, "<stdout>") || strings.Contains(result, "<stderr>") {
 			return r.formatBashOutput(result, width, theme)
 		}
-
+		
 		// For simple output, just render as monospace text with proper line breaks
 		return baseStyle.
 			Width(width).
@@ -437,12 +437,12 @@
 // formatBashOutput formats bash command output with proper section handling
 func (r *MessageRenderer) formatBashOutput(result string, width int, theme Theme) string {
 	baseStyle := lipgloss.NewStyle()
-
+	
 	// Parse the output sections
 	lines := strings.Split(result, "\n")
 	var formattedLines []string
 	currentSection := ""
-
+	
 	for _, line := range lines {
 		if strings.HasPrefix(line, "<stdout>") {
 			currentSection = "stdout"
@@ -466,7 +466,7 @@
 			formattedLines = append(formattedLines, "")
 			continue
 		}
-
+		
 		// Regular content line
 		if currentSection == "stderr" {
 			styledLine := baseStyle.Foreground(theme.Error).Render(line)
@@ -476,7 +476,7 @@
 			formattedLines = append(formattedLines, line)
 		}
 	}
-
+	
 	return baseStyle.
 		Width(width).
 		Foreground(theme.Muted).
@@ -519,11 +519,7 @@
 	messages    []UIMessage
 	width       int
 	height      int
-<<<<<<< HEAD
-	compactMode bool   // Add compact mode flag
-=======
 	compactMode bool  // Add compact mode flag
->>>>>>> 76dd1803
 	modelName   string // Store current model name
 }
 
@@ -694,47 +690,27 @@
 // renderCompactMessages renders messages in compact format
 func (c *MessageContainer) renderCompactMessages() string {
 	var lines []string
-<<<<<<< HEAD
-
-	for _, msg := range c.messages {
-		lines = append(lines, msg.Content)
-	}
-
-=======
 	
 	for _, msg := range c.messages {
 		lines = append(lines, msg.Content)
 	}
 	
->>>>>>> 76dd1803
 	return strings.Join(lines, "\n") + "\n"
 }
 
 // renderCompactEmptyState renders a simple empty state for compact mode
 func (c *MessageContainer) renderCompactEmptyState() string {
 	theme := getTheme()
-<<<<<<< HEAD
-
-=======
 	
->>>>>>> 76dd1803
 	// Simple compact welcome
 	welcome := lipgloss.NewStyle().
 		Foreground(theme.System).
 		Bold(true).
 		Render("MCPHost - AI Assistant with MCP Tools")
-<<<<<<< HEAD
-
-	help := lipgloss.NewStyle().
-		Foreground(theme.Muted).
-		Render("Type your message or /help for commands")
-
-=======
 	
 	help := lipgloss.NewStyle().
 		Foreground(theme.Muted).
 		Render("Type your message or /help for commands")
 	
->>>>>>> 76dd1803
 	return fmt.Sprintf("%s\n%s\n\n", welcome, help)
 }